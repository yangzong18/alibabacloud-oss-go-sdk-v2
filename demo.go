--- conflicted
+++ resolved
@@ -204,15 +204,9 @@
 	fmt.Printf("Async Reader done, dest file crc64:%v", hash1.Sum64())
 
 	//使用File-Like异步并发读模式
-<<<<<<< HEAD
-	file, err = client.OpenFile(BucketName, Key, func(oo *oss.OpenOptions) {
-		oo.EnablePrefetch = true
-		oo.ReadAheadThreshold = int64(0)
-=======
 	file, err = client.OpenFile(context.TODO(), BucketName, Key, func(oo *oss.OpenOptions) {
 		oo.EnablePrefetch = true
 		oo.PrefetchThreshold = int64(0)
->>>>>>> b59667ca
 	})
 	if err != nil {
 		fmt.Printf("client.OpenFile fail:%v\n", err)
